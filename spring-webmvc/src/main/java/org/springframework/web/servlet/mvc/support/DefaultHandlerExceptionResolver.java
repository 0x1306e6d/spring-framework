/*
 * Copyright 2002-2022 the original author or authors.
 *
 * Licensed under the Apache License, Version 2.0 (the "License");
 * you may not use this file except in compliance with the License.
 * You may obtain a copy of the License at
 *
 *      https://www.apache.org/licenses/LICENSE-2.0
 *
 * Unless required by applicable law or agreed to in writing, software
 * distributed under the License is distributed on an "AS IS" BASIS,
 * WITHOUT WARRANTIES OR CONDITIONS OF ANY KIND, either express or implied.
 * See the License for the specific language governing permissions and
 * limitations under the License.
 */

package org.springframework.web.servlet.mvc.support;

import java.io.IOException;

import jakarta.servlet.http.HttpServletRequest;
import jakarta.servlet.http.HttpServletResponse;
import org.apache.commons.logging.Log;
import org.apache.commons.logging.LogFactory;

import org.springframework.beans.ConversionNotSupportedException;
import org.springframework.beans.TypeMismatchException;
import org.springframework.core.Ordered;
import org.springframework.http.HttpHeaders;
import org.springframework.http.ProblemDetail;
import org.springframework.http.converter.HttpMessageNotReadableException;
import org.springframework.http.converter.HttpMessageNotWritableException;
import org.springframework.lang.Nullable;
import org.springframework.validation.BindException;
import org.springframework.validation.BindingResult;
import org.springframework.web.ErrorResponse;
import org.springframework.web.HttpMediaTypeNotAcceptableException;
import org.springframework.web.HttpMediaTypeNotSupportedException;
import org.springframework.web.HttpRequestMethodNotSupportedException;
import org.springframework.web.bind.MethodArgumentNotValidException;
import org.springframework.web.bind.MissingPathVariableException;
import org.springframework.web.bind.MissingServletRequestParameterException;
import org.springframework.web.bind.ServletRequestBindingException;
import org.springframework.web.bind.annotation.ModelAttribute;
import org.springframework.web.bind.annotation.RequestBody;
import org.springframework.web.bind.annotation.RequestPart;
import org.springframework.web.context.request.async.AsyncRequestTimeoutException;
import org.springframework.web.multipart.MultipartFile;
import org.springframework.web.multipart.support.MissingServletRequestPartException;
import org.springframework.web.servlet.ModelAndView;
import org.springframework.web.servlet.NoHandlerFoundException;
import org.springframework.web.servlet.handler.AbstractHandlerExceptionResolver;
import org.springframework.web.util.WebUtils;

/**
 * The default implementation of the {@link org.springframework.web.servlet.HandlerExceptionResolver}
 * interface, resolving standard Spring MVC exceptions and translating them to corresponding
 * HTTP status codes.
 *
 * <p>This exception resolver is enabled by default in the common Spring
 * {@link org.springframework.web.servlet.DispatcherServlet}.
 *
 * <table>
 * <caption>Supported Exceptions</caption>
 * <thead>
 * <tr>
 * <th class="colFirst">Exception</th>
 * <th class="colLast">HTTP Status Code</th>
 * </tr>
 * </thead>
 * <tbody>
 * <tr class="altColor">
 * <td><p>HttpRequestMethodNotSupportedException</p></td>
 * <td><p>405 (SC_METHOD_NOT_ALLOWED)</p></td>
 * </tr>
 * <tr class="rowColor">
 * <td><p>HttpMediaTypeNotSupportedException</p></td>
 * <td><p>415 (SC_UNSUPPORTED_MEDIA_TYPE)</p></td>
 * </tr>
 * <tr class="altColor">
 * <td><p>HttpMediaTypeNotAcceptableException</p></td>
 * <td><p>406 (SC_NOT_ACCEPTABLE)</p></td>
 * </tr>
 * <tr class="rowColor">
 * <td><p>MissingPathVariableException</p></td>
 * <td><p>500 (SC_INTERNAL_SERVER_ERROR)</p></td>
 * </tr>
 * <tr class="altColor">
 * <td><p>MissingServletRequestParameterException</p></td>
 * <td><p>400 (SC_BAD_REQUEST)</p></td>
 * </tr>
 * <tr class="rowColor">
 * <td><p>MissingServletRequestPartException</p></td>
 * <td><p>400 (SC_BAD_REQUEST)</p></td>
 * </tr>
 * <tr class="rowColor">
 * <td><p>ServletRequestBindingException</p></td>
 * <td><p>400 (SC_BAD_REQUEST)</p></td>
 * </tr>
 * <tr class="altColor">
 * <td><p>ConversionNotSupportedException</p></td>
 * <td><p>500 (SC_INTERNAL_SERVER_ERROR)</p></td>
 * </tr>
 * <tr class="rowColor">
 * <td><p>TypeMismatchException</p></td>
 * <td><p>400 (SC_BAD_REQUEST)</p></td>
 * </tr>
 * <tr class="altColor">
 * <td><p>HttpMessageNotReadableException</p></td>
 * <td><p>400 (SC_BAD_REQUEST)</p></td>
 * </tr>
 * <tr class="rowColor">
 * <td><p>HttpMessageNotWritableException</p></td>
 * <td><p>500 (SC_INTERNAL_SERVER_ERROR)</p></td>
 * </tr>
 * <tr class="altColor">
 * <td><p>MethodArgumentNotValidException</p></td>
 * <td><p>400 (SC_BAD_REQUEST)</p></td>
 * </tr>
 * <tr class="altColor">
 * <td><p>BindException</p></td>
 * <td><p>400 (SC_BAD_REQUEST)</p></td>
 * </tr>
 * <tr class="rowColor">
 * <td><p>NoHandlerFoundException</p></td>
 * <td><p>404 (SC_NOT_FOUND)</p></td>
 * </tr>
 * <tr class="altColor">
 * <td><p>AsyncRequestTimeoutException</p></td>
 * <td><p>503 (SC_SERVICE_UNAVAILABLE)</p></td>
 * </tr>
 * </tbody>
 * </table>
 *
 * @author Arjen Poutsma
 * @author Rossen Stoyanchev
 * @author Juergen Hoeller
 * @since 3.0
 * @see org.springframework.web.servlet.mvc.method.annotation.ResponseEntityExceptionHandler
 */
public class DefaultHandlerExceptionResolver extends AbstractHandlerExceptionResolver {

	/**
	 * Log category to use when no mapped handler is found for a request.
	 * @see #pageNotFoundLogger
	 */
	public static final String PAGE_NOT_FOUND_LOG_CATEGORY = "org.springframework.web.servlet.PageNotFound";

	/**
	 * Additional logger to use when no mapped handler is found for a request.
	 * @see #PAGE_NOT_FOUND_LOG_CATEGORY
	 */
	protected static final Log pageNotFoundLogger = LogFactory.getLog(PAGE_NOT_FOUND_LOG_CATEGORY);


	/**
	 * Sets the {@linkplain #setOrder(int) order} to {@link #LOWEST_PRECEDENCE}.
	 */
	public DefaultHandlerExceptionResolver() {
		setOrder(Ordered.LOWEST_PRECEDENCE);
		setWarnLogCategory(getClass().getName());
	}


	@Override
	@Nullable
	protected ModelAndView doResolveException(
			HttpServletRequest request, HttpServletResponse response, @Nullable Object handler, Exception ex) {

		try {
			// ErrorResponse exceptions that expose HTTP response details
			if (ex instanceof ErrorResponse) {
				ModelAndView mav = null;
				if (ex instanceof HttpRequestMethodNotSupportedException) {
					mav = handleHttpRequestMethodNotSupported(
							(HttpRequestMethodNotSupportedException) ex, request, response, handler);
				}
				else if (ex instanceof HttpMediaTypeNotSupportedException) {
					mav = handleHttpMediaTypeNotSupported(
							(HttpMediaTypeNotSupportedException) ex, request, response, handler);
				}
				else if (ex instanceof HttpMediaTypeNotAcceptableException) {
					mav = handleHttpMediaTypeNotAcceptable(
							(HttpMediaTypeNotAcceptableException) ex, request, response, handler);
				}
				else if (ex instanceof MissingPathVariableException) {
					mav = handleMissingPathVariable(
							(MissingPathVariableException) ex, request, response, handler);
				}
				else if (ex instanceof MissingServletRequestParameterException) {
					mav = handleMissingServletRequestParameter(
							(MissingServletRequestParameterException) ex, request, response, handler);
				}
				else if (ex instanceof MissingServletRequestPartException) {
					mav = handleMissingServletRequestPartException(
							(MissingServletRequestPartException) ex, request, response, handler);
				}
				else if (ex instanceof ServletRequestBindingException) {
					mav = handleServletRequestBindingException(
							(ServletRequestBindingException) ex, request, response, handler);
				}
				else if (ex instanceof MethodArgumentNotValidException) {
					mav = handleMethodArgumentNotValidException(
							(MethodArgumentNotValidException) ex, request, response, handler);
				}
				else if (ex instanceof NoHandlerFoundException) {
					mav = handleNoHandlerFoundException(
							(NoHandlerFoundException) ex, request, response, handler);
				}
				else if (ex instanceof AsyncRequestTimeoutException) {
					mav = handleAsyncRequestTimeoutException(
							(AsyncRequestTimeoutException) ex, request, response, handler);
				}

				if (mav == null) {
					return handleErrorResponse((ErrorResponse) ex, request, response, handler);
				}
			}

			// Other, lower level exceptions

			if (ex instanceof ConversionNotSupportedException) {
				return handleConversionNotSupported(
						(ConversionNotSupportedException) ex, request, response, handler);
			}
			else if (ex instanceof TypeMismatchException) {
				return handleTypeMismatch(
						(TypeMismatchException) ex, request, response, handler);
			}
			else if (ex instanceof HttpMessageNotReadableException) {
				return handleHttpMessageNotReadable(
						(HttpMessageNotReadableException) ex, request, response, handler);
			}
			else if (ex instanceof HttpMessageNotWritableException) {
				return handleHttpMessageNotWritable(
						(HttpMessageNotWritableException) ex, request, response, handler);
			}
			else if (ex instanceof BindException) {
				return handleBindException((BindException) ex, request, response, handler);
			}
		}
		catch (Exception handlerEx) {
			if (logger.isWarnEnabled()) {
				logger.warn("Failure while trying to resolve exception [" + ex.getClass().getName() + "]", handlerEx);
			}
		}

		return null;
	}

	/**
	 * Handle the case where no handler was found for the HTTP method.
	 * <p>The default implementation returns {@code null} in which case the
	 * exception is handled in {@link #handleErrorResponse}.
	 * @param ex the HttpRequestMethodNotSupportedException to be handled
	 * @param request current HTTP request
	 * @param response current HTTP response
	 * @param handler the executed handler, or {@code null} if none chosen
	 * at the time of the exception (for example, if multipart resolution failed)
	 * @return an empty ModelAndView indicating the exception was handled
	 * @throws IOException potentially thrown from {@link HttpServletResponse#sendError}
	 */
	@Nullable
	protected ModelAndView handleHttpRequestMethodNotSupported(HttpRequestMethodNotSupportedException ex,
			HttpServletRequest request, HttpServletResponse response, @Nullable Object handler) throws IOException {

		return null;
	}

	/**
	 * Handle the case where no
	 * {@linkplain org.springframework.http.converter.HttpMessageConverter message converters}
	 * were found for PUT or POSTed content.
	 * <p>The default implementation returns {@code null} in which case the
	 * exception is handled in {@link #handleErrorResponse}.
	 * @param ex the HttpMediaTypeNotSupportedException to be handled
	 * @param request current HTTP request
	 * @param response current HTTP response
	 * @param handler the executed handler
	 * @return an empty ModelAndView indicating the exception was handled
	 * @throws IOException potentially thrown from {@link HttpServletResponse#sendError}
	 */
	@Nullable
	protected ModelAndView handleHttpMediaTypeNotSupported(HttpMediaTypeNotSupportedException ex,
			HttpServletRequest request, HttpServletResponse response, @Nullable Object handler) throws IOException {

		return null;
	}

	/**
<<<<<<< HEAD
	 * Handle the case where no
	 * {@linkplain org.springframework.http.converter.HttpMessageConverter message converters}
	 * were found that were acceptable for the client (expressed via the {@code Accept} header.
	 * <p>The default implementation returns {@code null} in which case the
	 * exception is handled in {@link #handleErrorResponse}.
=======
	 * Handle the case where no {@linkplain org.springframework.http.converter.HttpMessageConverter message converters}
	 * were found that were acceptable for the client (expressed via the {@code Accept} header).
	 * <p>The default implementation sends an HTTP 406 error and returns an empty {@code ModelAndView}.
	 * Alternatively, a fallback view could be chosen, or the HttpMediaTypeNotAcceptableException
	 * could be rethrown as-is.
>>>>>>> 5b1a84e3
	 * @param ex the HttpMediaTypeNotAcceptableException to be handled
	 * @param request current HTTP request
	 * @param response current HTTP response
	 * @param handler the executed handler
	 * @return an empty ModelAndView indicating the exception was handled
	 * @throws IOException potentially thrown from {@link HttpServletResponse#sendError}
	 */
	@Nullable
	protected ModelAndView handleHttpMediaTypeNotAcceptable(HttpMediaTypeNotAcceptableException ex,
			HttpServletRequest request, HttpServletResponse response, @Nullable Object handler) throws IOException {

		return null;
	}

	/**
	 * Handle the case when a declared path variable does not match any extracted URI variable.
	 * <p>The default implementation returns {@code null} in which case the
	 * exception is handled in {@link #handleErrorResponse}.
	 * @param ex the MissingPathVariableException to be handled
	 * @param request current HTTP request
	 * @param response current HTTP response
	 * @param handler the executed handler
	 * @return an empty ModelAndView indicating the exception was handled
	 * @throws IOException potentially thrown from {@link HttpServletResponse#sendError}
	 * @since 4.2
	 */
	@Nullable
	protected ModelAndView handleMissingPathVariable(MissingPathVariableException ex,
			HttpServletRequest request, HttpServletResponse response, @Nullable Object handler) throws IOException {

		return null;
	}

	/**
	 * Handle the case when a required parameter is missing.
	 * <p>The default implementation returns {@code null} in which case the
	 * exception is handled in {@link #handleErrorResponse}.
	 * @param ex the MissingServletRequestParameterException to be handled
	 * @param request current HTTP request
	 * @param response current HTTP response
	 * @param handler the executed handler
	 * @return an empty ModelAndView indicating the exception was handled
	 * @throws IOException potentially thrown from {@link HttpServletResponse#sendError}
	 */
	@Nullable
	protected ModelAndView handleMissingServletRequestParameter(MissingServletRequestParameterException ex,
			HttpServletRequest request, HttpServletResponse response, @Nullable Object handler) throws IOException {

		return null;
	}

	/**
	 * Handle the case where an {@linkplain RequestPart @RequestPart}, a {@link MultipartFile},
	 * or a {@code jakarta.servlet.http.Part} argument is required but is missing.
	 * <p>By default, an HTTP 400 error is sent back to the client.
	 * @param request current HTTP request
	 * @param response current HTTP response
	 * @param handler the executed handler
	 * @return an empty ModelAndView indicating the exception was handled
	 * @throws IOException potentially thrown from {@link HttpServletResponse#sendError}
	 */
	@Nullable
	protected ModelAndView handleMissingServletRequestPartException(MissingServletRequestPartException ex,
			HttpServletRequest request, HttpServletResponse response, @Nullable Object handler) throws IOException {

		return null;
	}

	/**
	 * Handle the case when an unrecoverable binding exception occurs - e.g.
	 * required header, required cookie.
	 * <p>The default implementation returns {@code null} in which case the
	 * exception is handled in {@link #handleErrorResponse}.
	 * @param ex the exception to be handled
	 * @param request current HTTP request
	 * @param response current HTTP response
	 * @param handler the executed handler
	 * @return an empty ModelAndView indicating the exception was handled
	 * @throws IOException potentially thrown from {@link HttpServletResponse#sendError}
	 */
	@Nullable
	protected ModelAndView handleServletRequestBindingException(ServletRequestBindingException ex,
			HttpServletRequest request, HttpServletResponse response, @Nullable Object handler) throws IOException {

		return null;
	}

	/**
	 * Handle the case where an argument annotated with {@code @Valid} such as
	 * an {@link RequestBody} or {@link RequestPart} argument fails validation.
	 * <p>The default implementation returns {@code null} in which case the
	 * exception is handled in {@link #handleErrorResponse}.
	 * @param request current HTTP request
	 * @param response current HTTP response
	 * @param handler the executed handler
	 * @return an empty ModelAndView indicating the exception was handled
	 * @throws IOException potentially thrown from {@link HttpServletResponse#sendError}
	 */
	@Nullable
	protected ModelAndView handleMethodArgumentNotValidException(MethodArgumentNotValidException ex,
			HttpServletRequest request, HttpServletResponse response, @Nullable Object handler) throws IOException {

		return null;
	}

	/**
	 * Handle the case where no handler was found during the dispatch.
	 * <p>The default implementation returns {@code null} in which case the
	 * exception is handled in {@link #handleErrorResponse}.
	 * @param ex the NoHandlerFoundException to be handled
	 * @param request current HTTP request
	 * @param response current HTTP response
	 * @param handler the executed handler, or {@code null} if none chosen
	 * at the time of the exception (for example, if multipart resolution failed)
	 * @return an empty ModelAndView indicating the exception was handled
	 * @throws IOException potentially thrown from {@link HttpServletResponse#sendError}
	 * @since 4.0
	 */
	@Nullable
	protected ModelAndView handleNoHandlerFoundException(NoHandlerFoundException ex,
			HttpServletRequest request, HttpServletResponse response, @Nullable Object handler) throws IOException {

		pageNotFoundLogger.warn(ex.getMessage());
		return null;
	}

	/**
	 * Handle the case where an async request timed out.
	 * <p>The default implementation returns {@code null} in which case the
	 * exception is handled in {@link #handleErrorResponse}.
	 * @param ex the {@link AsyncRequestTimeoutException} to be handled
	 * @param request current HTTP request
	 * @param response current HTTP response
	 * @param handler the executed handler, or {@code null} if none chosen
	 * at the time of the exception (for example, if multipart resolution failed)
	 * @return an empty ModelAndView indicating the exception was handled
	 * @throws IOException potentially thrown from {@link HttpServletResponse#sendError}
	 * @since 4.2.8
	 */
	@Nullable
	protected ModelAndView handleAsyncRequestTimeoutException(AsyncRequestTimeoutException ex,
			HttpServletRequest request, HttpServletResponse response, @Nullable Object handler) throws IOException {

		return null;
	}

	/**
	 * Handle an {@link ErrorResponse} exception.
	 * <p>The default implementation sets status and the headers of the response
	 * to those obtained from the {@code ErrorResponse}. If available, the
	 * {@link ProblemDetail#getDetail()}  is used as the message for
	 * {@link HttpServletResponse#sendError(int, String)}.
	 * @param errorResponse the exception to be handled
	 * @param request current HTTP request
	 * @param response current HTTP response
	 * @param handler the executed handler
	 * @return an empty ModelAndView indicating the exception was handled
	 * @throws IOException potentially thrown from {@link HttpServletResponse#sendError}
	 * @since 6.0
	 */
	protected ModelAndView handleErrorResponse(ErrorResponse errorResponse,
			HttpServletRequest request, HttpServletResponse response, @Nullable Object handler) throws IOException {

		if (!response.isCommitted()) {
			HttpHeaders headers = errorResponse.getHeaders();
			headers.forEach((name, values) -> values.forEach(value -> response.addHeader(name, value)));

			int status = errorResponse.getStatusCode().value();
			String message = errorResponse.getBody().getDetail();
			if (message != null) {
				response.sendError(status, message);
			}
			else {
				response.sendError(status);
			}
		}
		else {
			logger.warn("Ignoring exception, response committed. : " + errorResponse);
		}

		return new ModelAndView();
	}

	/**
	 * Handle the case when a {@link org.springframework.web.bind.WebDataBinder} conversion cannot occur.
	 * <p>The default implementation sends an HTTP 500 error, and returns an empty {@code ModelAndView}.
	 * Alternatively, a fallback view could be chosen, or the ConversionNotSupportedException could be
	 * rethrown as-is.
	 * @param ex the ConversionNotSupportedException to be handled
	 * @param request current HTTP request
	 * @param response current HTTP response
	 * @param handler the executed handler
	 * @return an empty ModelAndView indicating the exception was handled
	 * @throws IOException potentially thrown from {@link HttpServletResponse#sendError}
	 */
	protected ModelAndView handleConversionNotSupported(ConversionNotSupportedException ex,
			HttpServletRequest request, HttpServletResponse response, @Nullable Object handler) throws IOException {

		sendServerError(ex, request, response);
		return new ModelAndView();
	}

	/**
	 * Handle the case when a {@link org.springframework.web.bind.WebDataBinder} conversion error occurs.
	 * <p>The default implementation sends an HTTP 400 error, and returns an empty {@code ModelAndView}.
	 * Alternatively, a fallback view could be chosen, or the TypeMismatchException could be rethrown as-is.
	 * @param ex the TypeMismatchException to be handled
	 * @param request current HTTP request
	 * @param response current HTTP response
	 * @param handler the executed handler
	 * @return an empty ModelAndView indicating the exception was handled
	 * @throws IOException potentially thrown from {@link HttpServletResponse#sendError}
	 */
	protected ModelAndView handleTypeMismatch(TypeMismatchException ex,
			HttpServletRequest request, HttpServletResponse response, @Nullable Object handler) throws IOException {

		response.sendError(HttpServletResponse.SC_BAD_REQUEST);
		return new ModelAndView();
	}

	/**
	 * Handle the case where a {@linkplain org.springframework.http.converter.HttpMessageConverter message converter}
	 * cannot read from an HTTP request.
	 * <p>The default implementation sends an HTTP 400 error, and returns an empty {@code ModelAndView}.
	 * Alternatively, a fallback view could be chosen, or the HttpMessageNotReadableException could be
	 * rethrown as-is.
	 * @param ex the HttpMessageNotReadableException to be handled
	 * @param request current HTTP request
	 * @param response current HTTP response
	 * @param handler the executed handler
	 * @return an empty ModelAndView indicating the exception was handled
	 * @throws IOException potentially thrown from {@link HttpServletResponse#sendError}
	 */
	protected ModelAndView handleHttpMessageNotReadable(HttpMessageNotReadableException ex,
			HttpServletRequest request, HttpServletResponse response, @Nullable Object handler) throws IOException {

		response.sendError(HttpServletResponse.SC_BAD_REQUEST);
		return new ModelAndView();
	}

	/**
	 * Handle the case where a
	 * {@linkplain org.springframework.http.converter.HttpMessageConverter message converter}
	 * cannot write to an HTTP request.
	 * <p>The default implementation sends an HTTP 500 error, and returns an empty {@code ModelAndView}.
	 * Alternatively, a fallback view could be chosen, or the HttpMessageNotWritableException could
	 * be rethrown as-is.
	 * @param ex the HttpMessageNotWritableException to be handled
	 * @param request current HTTP request
	 * @param response current HTTP response
	 * @param handler the executed handler
	 * @return an empty ModelAndView indicating the exception was handled
	 * @throws IOException potentially thrown from {@link HttpServletResponse#sendError}
	 */
	protected ModelAndView handleHttpMessageNotWritable(HttpMessageNotWritableException ex,
			HttpServletRequest request, HttpServletResponse response, @Nullable Object handler) throws IOException {

		sendServerError(ex, request, response);
		return new ModelAndView();
	}

	/**
	 * Handle the case where an {@linkplain ModelAttribute @ModelAttribute} method
	 * argument has binding or validation errors and is not followed by another
	 * method argument of type {@link BindingResult}.
	 * <p>By default, an HTTP 400 error is sent back to the client.
	 * @param request current HTTP request
	 * @param response current HTTP response
	 * @param handler the executed handler
	 * @return an empty ModelAndView indicating the exception was handled
	 * @throws IOException potentially thrown from {@link HttpServletResponse#sendError}
	 */
	protected ModelAndView handleBindException(BindException ex, HttpServletRequest request,
			HttpServletResponse response, @Nullable Object handler) throws IOException {

		response.sendError(HttpServletResponse.SC_BAD_REQUEST);
		return new ModelAndView();
	}

	/**
	 * Invoked to send a server error. Sets the status to 500 and also sets the
	 * request attribute "jakarta.servlet.error.exception" to the Exception.
	 */
	protected void sendServerError(Exception ex, HttpServletRequest request, HttpServletResponse response)
			throws IOException {

		request.setAttribute(WebUtils.ERROR_EXCEPTION_ATTRIBUTE, ex);
		response.sendError(HttpServletResponse.SC_INTERNAL_SERVER_ERROR);
	}

}<|MERGE_RESOLUTION|>--- conflicted
+++ resolved
@@ -288,19 +288,11 @@
 	}
 
 	/**
-<<<<<<< HEAD
 	 * Handle the case where no
 	 * {@linkplain org.springframework.http.converter.HttpMessageConverter message converters}
-	 * were found that were acceptable for the client (expressed via the {@code Accept} header.
-	 * <p>The default implementation returns {@code null} in which case the
-	 * exception is handled in {@link #handleErrorResponse}.
-=======
-	 * Handle the case where no {@linkplain org.springframework.http.converter.HttpMessageConverter message converters}
 	 * were found that were acceptable for the client (expressed via the {@code Accept} header).
-	 * <p>The default implementation sends an HTTP 406 error and returns an empty {@code ModelAndView}.
-	 * Alternatively, a fallback view could be chosen, or the HttpMediaTypeNotAcceptableException
-	 * could be rethrown as-is.
->>>>>>> 5b1a84e3
+	 * <p>The default implementation returns {@code null} in which case the
+	 * exception is handled in {@link #handleErrorResponse}.
 	 * @param ex the HttpMediaTypeNotAcceptableException to be handled
 	 * @param request current HTTP request
 	 * @param response current HTTP response
