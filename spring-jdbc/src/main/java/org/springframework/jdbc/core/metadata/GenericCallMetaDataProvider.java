--- conflicted
+++ resolved
@@ -273,10 +273,7 @@
 	}
 
 
-<<<<<<< HEAD
-=======
-	@Nullable
->>>>>>> 1e78cc35
+	@Nullable
 	private String identifierNameToUse(@Nullable String identifierName) {
 		if (identifierName == null) {
 			return null;
